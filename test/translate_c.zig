--- conflicted
+++ resolved
@@ -2879,8 +2879,38 @@
     , &[_][]const u8{
         \\pub const FOO = 0x61626364;
     });
-
-<<<<<<< HEAD
+    
+    cases.add("Make sure casts are grouped",
+        \\typedef struct
+        \\{
+        \\    int i;
+        \\}
+        \\*_XPrivDisplay;
+        \\typedef struct _XDisplay Display;
+        \\#define DefaultScreen(dpy) (((_XPrivDisplay)(dpy))->default_screen)
+        \\
+    , &[_][]const u8{
+        \\pub inline fn DefaultScreen(dpy: var) @TypeOf((if (@typeInfo(@TypeOf(dpy)) == .Pointer) @ptrCast(_XPrivDisplay, @alignCast(@alignOf(_XPrivDisplay.Child), dpy)) else if (@typeInfo(@TypeOf(dpy)) == .Int and @typeInfo(_XPrivDisplay) == .Pointer) @intToPtr(_XPrivDisplay, dpy) else @as(_XPrivDisplay, dpy)).*.default_screen) {
+        \\    return (if (@typeInfo(@TypeOf(dpy)) == .Pointer) @ptrCast(_XPrivDisplay, @alignCast(@alignOf(_XPrivDisplay.Child), dpy)) else if (@typeInfo(@TypeOf(dpy)) == .Int and @typeInfo(_XPrivDisplay) == .Pointer) @intToPtr(_XPrivDisplay, dpy) else @as(_XPrivDisplay, dpy)).*.default_screen;
+        \\}
+    });
+
+    cases.add("Cast from integer literals to poiter",
+        \\#define NULL ((void*)0)
+        \\#define GPIO_0_MEM_MAP ((unsigned*)0x8000)
+        \\#define GPIO_1_MEM_MAP ((unsigned*)0x8004)
+        \\#define GPIO_2_MEM_MAP ((unsigned*)0x8008)
+        \\
+    , &[_][]const u8{
+        \\pub const NULL = @intToPtr(?*c_void, 0);
+    ,
+        \\pub const GPIO_0_MEM_MAP = @intToPtr([*c]c_uint, 0x8000);
+    ,
+        \\pub const GPIO_1_MEM_MAP = @intToPtr([*c]c_uint, 0x8004);
+    ,
+        \\pub const GPIO_2_MEM_MAP = @intToPtr([*c]c_uint, 0x8008);
+    });
+    
     if (std.Target.current.abi == .msvc) {
         cases.add("nameless struct fields",
             \\typedef struct NAMED
@@ -2925,36 +2955,4 @@
             \\};
         });
     }
-=======
-    cases.add("Make sure casts are grouped",
-        \\typedef struct
-        \\{
-        \\    int i;
-        \\}
-        \\*_XPrivDisplay;
-        \\typedef struct _XDisplay Display;
-        \\#define DefaultScreen(dpy) (((_XPrivDisplay)(dpy))->default_screen)
-        \\
-    , &[_][]const u8{
-        \\pub inline fn DefaultScreen(dpy: var) @TypeOf((if (@typeInfo(@TypeOf(dpy)) == .Pointer) @ptrCast(_XPrivDisplay, @alignCast(@alignOf(_XPrivDisplay.Child), dpy)) else if (@typeInfo(@TypeOf(dpy)) == .Int and @typeInfo(_XPrivDisplay) == .Pointer) @intToPtr(_XPrivDisplay, dpy) else @as(_XPrivDisplay, dpy)).*.default_screen) {
-        \\    return (if (@typeInfo(@TypeOf(dpy)) == .Pointer) @ptrCast(_XPrivDisplay, @alignCast(@alignOf(_XPrivDisplay.Child), dpy)) else if (@typeInfo(@TypeOf(dpy)) == .Int and @typeInfo(_XPrivDisplay) == .Pointer) @intToPtr(_XPrivDisplay, dpy) else @as(_XPrivDisplay, dpy)).*.default_screen;
-        \\}
-    });
-
-    cases.add("Cast from integer literals to poiter",
-        \\#define NULL ((void*)0)
-        \\#define GPIO_0_MEM_MAP ((unsigned*)0x8000)
-        \\#define GPIO_1_MEM_MAP ((unsigned*)0x8004)
-        \\#define GPIO_2_MEM_MAP ((unsigned*)0x8008)
-        \\
-    , &[_][]const u8{
-        \\pub const NULL = @intToPtr(?*c_void, 0);
-    ,
-        \\pub const GPIO_0_MEM_MAP = @intToPtr([*c]c_uint, 0x8000);
-    ,
-        \\pub const GPIO_1_MEM_MAP = @intToPtr([*c]c_uint, 0x8004);
-    ,
-        \\pub const GPIO_2_MEM_MAP = @intToPtr([*c]c_uint, 0x8008);
-    });
->>>>>>> 48713455
 }